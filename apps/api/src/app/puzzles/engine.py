from __future__ import annotations

import base64
import binascii
import hashlib
import html
import io
import logging
<<<<<<< HEAD
import math
=======
>>>>>>> faaf3305
import random
import re
from dataclasses import asdict, dataclass
from datetime import date
from typing import Any, List, Optional, Sequence, Tuple

import httpx
from PIL import Image, ImageEnhance, ImageFilter, UnidentifiedImageError

from ..core.config import Settings, settings
from ..core.database import get_session_factory
from ..services import animethemes, anilist, title_index
from ..services.anilist import CoverImage, Media, MediaCharacterEdge, MediaListCollection
from ..services.cache import CacheBackend, get_cache
from ..services.history_repository import (
    list_recent_media as repo_list_recent_media,
    record_recent_media as repo_record_recent_media,
)
from ..services.preferences import load_user_preferences
from .models import (
    AnidleGame,
    AnidleHints,
    AnidlePuzzleBundle,
    CharacterSilhouetteCharacter,
    CharacterSilhouetteGame,
    CharacterSilhouettePuzzleBundle,
    CharacterSilhouetteRound,
    DailyPuzzleResponse,
    GamesPayload,
    GuessOpeningGame,
    GuessOpeningMeta,
    GuessOpeningPuzzleBundle,
    OpeningClip,
    PosterCropStage,
    PosterZoomGame,
    PosterZoomMeta,
    PosterZoomPuzzleBundle,
    RedactedSynopsisGame,
    RedactedSynopsisSegment,
    RedactedSynopsisPuzzleBundle,
    RoundSpec,
    SolutionPayload,
    SolutionStreamingLink,
    SynopsisHint,
)

ANIDLE_SYNOPSIS_REVEAL_LEVELS: Sequence[float] = (0.3, 0.5, 0.7)

ANIDLE_ROUNDS = [
    RoundSpec(difficulty=1, hints=["synopsis:0"]),
    RoundSpec(difficulty=2, hints=["synopsis:1"]),
    RoundSpec(difficulty=3, hints=["synopsis:2"]),
]

POSTER_ROUNDS = [
    RoundSpec(difficulty=1, hints=[]),
    RoundSpec(difficulty=2, hints=["genres"]),
    RoundSpec(difficulty=3, hints=["year", "format"]),
]

SYNOPSIS_ROUNDS = [
    RoundSpec(difficulty=1, hints=["unmask:1"]),
    RoundSpec(difficulty=2, hints=["unmask:3"]),
    RoundSpec(difficulty=3, hints=["unmask:6"]),
]

OPENING_ROUNDS = [
    RoundSpec(difficulty=1, hints=["length", "season"]),
    RoundSpec(difficulty=2, hints=["artist"]),
    RoundSpec(difficulty=3, hints=["song", "sequence"]),
]

CHARACTER_SILHOUETTE_ROUNDS = [
    CharacterSilhouetteRound(
        difficulty=1,
        label="Silhouette",
        filter="brightness(0) saturate(0) contrast(180%) blur(12px)",
        description="Shadow outline only",
    ),
    CharacterSilhouetteRound(
        difficulty=2,
        label="Spotlight",
        filter="brightness(0.45) saturate(120%) blur(6px)",
        description="Soft lighting begins to reveal features",
    ),
    CharacterSilhouetteRound(
        difficulty=3,
        label="Full reveal",
        filter="none",
        description="Complete character artwork",
    ),
]

STREAMING_SITES = {
    "Amazon Prime Video",
    "Bilibili",
    "Crunchyroll",
    "Disney+",
    "Funimation",
    "HIDIVE",
    "Hulu",
    "Netflix",
    "YouTube",
}

PUZZLE_CACHE_PREFIX = "guesssenpai:puzzle"
USER_HISTORY_KEY_TEMPLATE = "guesssenpai:user-history:{user_id}"

logger = logging.getLogger(__name__)

TOKEN_PATTERN = re.compile(r"\s+|[^\w\s]+|\w+(?:'\w+)?", re.UNICODE)
WORD_PATTERN = re.compile(r"\w+(?:'\w+)?", re.UNICODE)

@dataclass
class UserContext:
    user_id: int
    username: Optional[str]
    access_token: str


class PosterImageError(Exception):
    """Raised when poster image generation fails."""

    def __init__(self, message: str, *, status_code: int = 500) -> None:
        super().__init__(message)
        self.status_code = status_code


async def _get_cache() -> CacheBackend:
    return await get_cache(settings.redis_url)


def _strip_html(text: str) -> str:
    stripped = re.sub(r"<br\s*/?>", "\n", text, flags=re.IGNORECASE)
    stripped = re.sub(r"<[^>]+>", " ", stripped)
    return html.unescape(stripped)


def _title_variants(media: Media) -> List[str]:
    titles = [
        media.title.english,
        media.title.romaji,
        media.title.native,
        media.title.userPreferred,
    ]
    titles.extend(media.synonyms or [])
    return [t for t in titles if t]


def _choose_answer(media: Media) -> str:
    titles = [
        media.title.english,
        media.title.romaji,
        media.title.native,
        media.title.userPreferred,
    ]
    for title in titles:
        if title:
            return title
    return "Unknown"


def _extract_top_tags(media: Media, limit: int = 6) -> List[str]:
    tags: List[tuple[int, str]] = []
    for tag in media.tags or []:
        if not tag or not tag.name:
            continue
        if getattr(tag, "isGeneralSpoiler", False):
            continue
        rank = tag.rank if tag.rank is not None else 10_000
        tags.append((rank, tag.name))
    tags.sort(key=lambda item: item[0])
    return [name for _, name in tags[:limit]]


def _generate_synopsis_levels(
    text: str, seed: int, reveal_levels: Sequence[float]
) -> List[SynopsisHint]:
    if not text:
        return []

    word_matches = list(re.finditer(r"\b[\w']+\b", text))
    candidates = [match for match in word_matches if match.group(0).upper() != "REDACTED"]

    if not candidates:
        return [SynopsisHint(ratio=max(0.0, min(level, 1.0)), text=text.strip()) for level in reveal_levels]

    rng = random.Random(seed)
    ordering = list(range(len(candidates)))
    rng.shuffle(ordering)
    shuffled = [candidates[index] for index in ordering]

    hints: List[SynopsisHint] = []
    for level in reveal_levels:
        ratio = max(0.0, min(level, 1.0))
        if ratio <= 0.0:
            reveal_count = 0
        elif ratio >= 1.0:
            reveal_count = len(candidates)
        else:
            reveal_count = max(1, int(round(len(candidates) * ratio)))

        visible_spans = {
            shuffled[index].span()
            for index in range(min(reveal_count, len(shuffled)))
        }

        pieces: List[str] = []
        cursor = 0
        for match in word_matches:
            start, end = match.span()
            pieces.append(text[cursor:start])
            token = match.group(0)
            if token.upper() == "REDACTED" or (start, end) in visible_spans:
                pieces.append(token)
            else:
                pieces.append("[REDACTED]")
            cursor = end
        pieces.append(text[cursor:])

        redacted_text = "".join(pieces).strip()
        hints.append(SynopsisHint(ratio=ratio, text=redacted_text))

    return hints


def _build_anidle_synopsis(media: Media) -> List[SynopsisHint]:
    text, _ = _redact_description(media)
    return _generate_synopsis_levels(text, media.id, ANIDLE_SYNOPSIS_REVEAL_LEVELS)


def _build_anidle(media: Media) -> AnidleGame:
    hints = AnidleHints(
        genres=[g for g in media.genres if g],
        tags=_extract_top_tags(media),
        year=media.seasonYear or (media.startDate or {}).get("year"),
        episodes=media.episodes,
        duration=media.duration,
        popularity=media.popularity,
        average_score=media.averageScore,
        synopsis=_build_anidle_synopsis(media),
    )
    return AnidleGame(spec=ANIDLE_ROUNDS, answer=_choose_answer(media), hints=hints)


def _offset_from_digest(digest: bytes, index: int, margin: float) -> tuple[float, float]:
    start = (index * 4) % len(digest)
    chunk = digest[start : start + 4]
    if len(chunk) < 4:
        chunk = (chunk + digest)[:4]
    raw_x = int.from_bytes(chunk[:2], "big") / 65535
    raw_y = int.from_bytes(chunk[2:], "big") / 65535
    lower = margin * 100.0
    upper = 100.0 - lower
    span = max(upper - lower, 0.0)
    offset_x = lower + raw_x * span
    offset_y = lower + raw_y * span
    return offset_x, offset_y


def _build_poster_crop_stages(media: Media) -> List[PosterCropStage]:
    cover = media.coverImage
    image_ref = ""
    if cover:
        image_ref = (
            getattr(cover, "extraLarge", None)
            or getattr(cover, "large", None)
            or getattr(cover, "medium", None)
            or ""
        )
    seed = f"poster:{media.id}:{image_ref}"
    digest = hashlib.sha256(seed.encode("utf-8")).digest()
    scales = [1.65, 1.25, 1.0]
    stages: List[PosterCropStage] = []
    for index, scale in enumerate(scales):
        if index == len(scales) - 1:
            stages.append(PosterCropStage(scale=1.0, offset_x=50.0, offset_y=50.0))
            continue
        margin = 0.22 if index == 0 else 0.12
        offset_x, offset_y = _offset_from_digest(digest, index, margin)
        stages.append(PosterCropStage(scale=scale, offset_x=offset_x, offset_y=offset_y))
    return stages


def _build_poster(media: Media) -> PosterZoomGame:
    cover = media.coverImage or CoverImage()
    image = (
        getattr(cover, "extraLarge", None)
        or getattr(cover, "large", None)
        or getattr(cover, "medium", None)
    )
    meta = PosterZoomMeta(
        genres=[g for g in media.genres if g],
        year=media.seasonYear or (media.startDate or {}).get("year"),
        format=media.format,
    )
    return PosterZoomGame(
        spec=POSTER_ROUNDS,
        answer=_choose_answer(media),
        image=image,
        meta=meta,
        cropStages=_build_poster_crop_stages(media),
    )


<<<<<<< HEAD
def _tokenize_synopsis(text: str) -> tuple[List[str], List[int]]:
    tokens: List[str] = []
    word_indices: List[int] = []
    for match in TOKEN_PATTERN.finditer(text):
        token = match.group(0)
        tokens.append(token)
        if WORD_PATTERN.fullmatch(token):
            word_indices.append(len(tokens) - 1)
    return tokens, word_indices


def _mask_title_variants(tokens: List[str], word_indices: List[int], variants: Sequence[str]) -> set[int]:
    masked: set[int] = set()
    if not variants or not word_indices:
        return masked

    word_sequence = [tokens[index].casefold() for index in word_indices]

    for variant in sorted(set(variants), key=len, reverse=True):
        variant_words = [word.casefold() for word in WORD_PATTERN.findall(variant)]
        if not variant_words:
            continue
        start = 0
        max_start = len(word_sequence) - len(variant_words)
        while start <= max_start:
            if word_sequence[start : start + len(variant_words)] == variant_words:
                for offset in range(len(variant_words)):
                    masked.add(word_indices[start + offset])
                start += len(variant_words)
            else:
                start += 1
    return masked


def _redact_description(media: Media) -> tuple[str, List[RedactedSynopsisSegment], List[int], List[str]]:
=======
def _deserialize_cached_image(payload: Any) -> Optional[Tuple[bytes, str]]:
    if not isinstance(payload, dict):
        return None
    encoded = payload.get("data")
    if not isinstance(encoded, str):
        return None
    try:
        decoded = base64.b64decode(encoded)
    except (binascii.Error, ValueError):
        return None
    mime = payload.get("mime") or "image/jpeg"
    return decoded, mime


def _normalize_clarity(value: float) -> float:
    if value != value:  # NaN guard
        return 1.0
    return max(0.0, min(1.0, float(value)))


async def _load_poster_source(
    media: Media, cache: CacheBackend, settings: Settings
) -> Tuple[bytes, str]:
    cache_key = f"poster-image-source:{media.id}"
    cached = await cache.get(cache_key)
    cached_image = _deserialize_cached_image(cached)
    if cached_image:
        return cached_image

    cover = media.coverImage or CoverImage()
    image_url = getattr(cover, "extraLarge", None) or getattr(cover, "large", None)
    if not image_url:
        image_url = getattr(cover, "medium", None)
    if not image_url:
        raise PosterImageError("Poster image unavailable", status_code=404)

    try:
        async with httpx.AsyncClient(timeout=20.0) as client:
            response = await client.get(image_url)
            response.raise_for_status()
    except httpx.HTTPError as exc:
        logger.warning("Failed to fetch poster image for %s: %s", media.id, exc)
        raise PosterImageError("Unable to fetch poster image", status_code=502) from exc

    content = response.content
    mime = response.headers.get("content-type") or "image/jpeg"

    try:
        encoded = base64.b64encode(content).decode("ascii")
        await cache.set(
            cache_key,
            {"data": encoded, "mime": mime},
            settings.puzzle_cache_ttl_seconds,
        )
    except Exception as exc:  # pragma: no cover - cache failures shouldn't block gameplay
        logger.debug("Unable to cache poster source image: %s", exc)

    return content, mime


def _render_poster_variant(source: bytes, clarity: float) -> Tuple[bytes, str]:
    try:
        with Image.open(io.BytesIO(source)) as poster:
            poster = poster.convert("RGB")
            blur_radius = (1.0 - clarity) * 12.0
            if blur_radius > 0:
                poster = poster.filter(ImageFilter.GaussianBlur(radius=blur_radius))
            sharpness_factor = 0.4 + (clarity * 0.6)
            poster = ImageEnhance.Sharpness(poster).enhance(sharpness_factor)
            output = io.BytesIO()
            poster.save(output, format="JPEG", quality=90, optimize=True)
    except UnidentifiedImageError as exc:
        raise PosterImageError("Unable to process poster image", status_code=500) from exc

    return output.getvalue(), "image/jpeg"


async def generate_poster_image(media_id: int, clarity: float) -> Tuple[bytes, str]:
    cache = await _get_cache()
    normalized = _normalize_clarity(clarity)
    bucket = int(round(normalized * 100))
    cache_key = f"poster-image:{media_id}:{bucket}"

    cached = await cache.get(cache_key)
    cached_image = _deserialize_cached_image(cached)
    if cached_image:
        return cached_image

    media = await _load_media_details(media_id, cache, settings)
    source, _ = await _load_poster_source(media, cache, settings)
    variant_bytes, mime = _render_poster_variant(source, normalized)

    try:
        encoded = base64.b64encode(variant_bytes).decode("ascii")
        await cache.set(
            cache_key,
            {"data": encoded, "mime": mime},
            settings.puzzle_cache_ttl_seconds,
        )
    except Exception as exc:  # pragma: no cover - cache failures shouldn't block gameplay
        logger.debug("Unable to cache poster variant: %s", exc)

    return variant_bytes, mime


def _redact_description(media: Media) -> tuple[str, List[str]]:
>>>>>>> faaf3305
    if not media.description:
        return "", [], [], []

    clean_text = _strip_html(media.description)
    tokens, word_indices = _tokenize_synopsis(clean_text)
    if not tokens:
        return "", [], [], []

    variants = _title_variants(media)
    title_masked_indices = _mask_title_variants(tokens, word_indices, variants)

    word_count = len(word_indices)
    masked_indices: set[int] = set(title_masked_indices)
    if word_count == 1:
        masked_target = 1
    else:
        desired = math.ceil(word_count * 0.7)
        desired = max(desired, len(masked_indices))
        if word_count > 1:
            desired = min(desired, word_count - 1) if len(masked_indices) < word_count else word_count
        masked_target = max(1, min(desired, word_count))

    if len(masked_indices) < masked_target:
        remaining_indices = [index for index in word_indices if index not in masked_indices]
        if remaining_indices:
            seed_source = hashlib.sha256(f"synopsis:{media.id}".encode("utf-8")).hexdigest()
            seed = int(seed_source[:16], 16)
            rng = random.Random(seed)
            rng.shuffle(remaining_indices)
            needed = masked_target - len(masked_indices)
            for index in remaining_indices[:needed]:
                masked_indices.add(index)

    additional_indices = sorted(index for index in masked_indices if index not in title_masked_indices)
    title_indices_sorted = sorted(title_masked_indices)
    masked_word_indices = additional_indices + [index for index in title_indices_sorted if index not in additional_indices]

    segments = [
        RedactedSynopsisSegment(text=token, masked=index in masked_indices)
        for index, token in enumerate(tokens)
    ]
    masked_words = [segments[index].text for index in masked_word_indices]

    return clean_text.strip(), segments, masked_word_indices, masked_words


def _build_synopsis(media: Media) -> RedactedSynopsisGame:
    text, segments, masked_indices, masked_words = _redact_description(media)
    return RedactedSynopsisGame(
        spec=SYNOPSIS_ROUNDS,
        answer=_choose_answer(media),
        text=text,
        segments=segments,
        masked_word_indices=masked_indices,
        masked_words=masked_words,
    )


def _normalize_role(role: Optional[str]) -> Optional[str]:
    if not role:
        return None
    normalized = role.replace("_", " ").strip()
    if not normalized:
        return None
    return normalized.title()


def _available_character_edges(media: Media) -> List[MediaCharacterEdge]:
    if not media.characters or not media.characters.edges:
        return []
    edges: List[MediaCharacterEdge] = []
    for edge in media.characters.edges:
        if not edge or not edge.node:
            continue
        image = edge.node.image
        if not image:
            continue
        if not (image.large or image.medium):
            continue
        edges.append(edge)
    return edges


def _select_character_edge(media: Media) -> Optional[MediaCharacterEdge]:
    edges = _available_character_edges(media)
    if not edges:
        return None
    main_edges = [edge for edge in edges if (edge.role or "").upper() == "MAIN"]
    pool = main_edges or edges
    pool = sorted(pool, key=lambda edge: edge.node.id)
    digest = hashlib.sha256(f"character:{media.id}".encode("utf-8")).hexdigest()
    index = int(digest[:8], 16) % max(1, len(pool))
    return pool[index]


def _build_character_silhouette(media: Media) -> Optional[CharacterSilhouetteGame]:
    edge = _select_character_edge(media)
    if not edge:
        return None
    image = edge.node.image
    if not image:
        return None
    image_url = image.large or image.medium
    if not image_url:
        return None

    name = (
        edge.node.name.full
        or edge.node.name.userPreferred
        or edge.node.name.native
        or "Unknown"
    )

    return CharacterSilhouetteGame(
        spec=[round_spec.model_copy(deep=True) for round_spec in CHARACTER_SILHOUETTE_ROUNDS],
        answer=_choose_answer(media),
        character=CharacterSilhouetteCharacter(
            id=edge.node.id,
            name=name,
            image=image_url,
            role=_normalize_role(edge.role),
        ),
    )


def _build_solution(media: Media) -> SolutionPayload:
    cover = media.coverImage
    cover_image = None
    if cover:
        cover_image = cover.extraLarge or cover.large or cover.medium
    synopsis: Optional[str] = None
    if media.description:
        clean = _strip_html(media.description).strip()
        if clean:
            max_length = 280
            if len(clean) > max_length:
                cutoff = clean.rfind(" ", 0, max_length)
                if cutoff <= 0:
                    cutoff = max_length
                synopsis = clean[:cutoff].rstrip() + "…"
            else:
                synopsis = clean

    streaming_links: List[SolutionStreamingLink] = []
    for link in media.externalLinks or []:
        site = link.get("site")
        url = link.get("url")
        if site and url and site in STREAMING_SITES:
            streaming_links.append(SolutionStreamingLink(site=site, url=url))

    return SolutionPayload(
        titles=media.title,
        coverImage=cover_image,
        synopsis=synopsis,
        aniListUrl=f"https://anilist.co/anime/{media.id}",
        streamingLinks=streaming_links,
    )


async def _build_guess_opening(media: Media, cache: CacheBackend) -> Optional[GuessOpeningGame]:
    cache_key = f"animethemes:clip:{media.id}"

    async def creator() -> dict:
        clip = await animethemes.find_opening_clip(_title_variants(media))
        if clip:
            return {"clip": asdict(clip)}
        return {"missing": True}

    clip_data = await cache.remember(cache_key, settings.puzzle_cache_ttl_seconds, creator)
    if clip_data.get("missing"):
        return None

    clip_model = animethemes.OpeningClip(**clip_data["clip"])

    meta = GuessOpeningMeta(
        songTitle=clip_model.song_title,
        artist=clip_model.artist,
        sequence=clip_model.sequence,
        season=f"{media.season} {media.seasonYear}" if media.seasonYear and media.season else None,
    )
    clip_payload = OpeningClip(
        audioUrl=clip_model.audio_url or clip_model.video_url,
        videoUrl=clip_model.video_url,
        mimeType="audio/mpeg" if clip_model.audio_url and clip_model.audio_url.endswith(".mp3") else None,
        lengthSeconds=clip_model.length_seconds or 90,
    )
    return GuessOpeningGame(
        spec=OPENING_ROUNDS,
        answer=_choose_answer(media),
        clip=clip_payload,
        meta=meta,
    )


async def _load_popular_pool(day: date, cache: CacheBackend, settings: Settings) -> List[Media]:
    cache_key = f"anilist:popular:{day.isoformat()}"

    async def creator() -> List[dict]:
        media = await anilist.fetch_popular_pool()
        return [m.model_dump(mode="json") for m in media]

    raw_media = await cache.remember(cache_key, settings.anilist_cache_ttl_seconds, creator)
    return [Media.model_validate(item) for item in raw_media]


async def _load_media_details(media_id: int, cache: CacheBackend, settings: Settings) -> Media:
    cache_key = f"anilist:media:{media_id}"

    async def creator() -> dict:
        details = await anilist.fetch_media_details(media_id)
        return details.model_dump(mode="json")

    raw = await cache.remember(cache_key, settings.anilist_cache_ttl_seconds, creator)
    media = Media.model_validate(raw)

    variants = _title_variants(media)
    session_factory = get_session_factory()
    async with session_factory() as session:
        try:
            await title_index.ingest_media(session, media, variants)
            await session.commit()
        except Exception:  # pragma: no cover - index warming must not break gameplay
            await session.rollback()
            logger.exception("Failed to warm title index for media %s", media.id)

    return media


async def _fetch_user_lists(cache: CacheBackend, user: UserContext) -> MediaListCollection:
    cache_key = f"anilist:user-lists:{user.user_id}"

    async def creator() -> dict:
        lists = await anilist.fetch_user_media_lists(user.user_id, user.access_token)
        return lists.model_dump(mode="json")

    raw_lists = await cache.remember(cache_key, 3600, creator)
    return MediaListCollection.model_validate(raw_lists)


async def _get_recent_media(cache: CacheBackend, user_id: int) -> List[int]:
    key = USER_HISTORY_KEY_TEMPLATE.format(user_id=user_id)
    payload = await cache.get(key)
    if not payload:
        window = max(settings.puzzle_history_days, 0)
        if window <= 0:
            await cache.set(key, {"ids": []}, settings.puzzle_cache_ttl_seconds)
            return []

        session_factory = get_session_factory()
        async with session_factory() as session:
            try:
                recent_ids = await repo_list_recent_media(session, user_id, window)
                await session.commit()
            except Exception:
                await session.rollback()
                raise
        await cache.set(key, {"ids": recent_ids}, settings.puzzle_cache_ttl_seconds)
        return recent_ids
    if isinstance(payload, dict):
        return [int(mid) for mid in payload.get("ids", [])]
    if isinstance(payload, list):
        return [int(mid) for mid in payload]
    return []


async def _record_recent_media(cache: CacheBackend, user_id: int, media_id: int) -> None:
    key = USER_HISTORY_KEY_TEMPLATE.format(user_id=user_id)
    window = max(settings.puzzle_history_days, 0)

    session_factory = get_session_factory()
    async with session_factory() as session:
        try:
            recent_ids = await repo_record_recent_media(session, user_id, media_id, window)
            await session.commit()
        except Exception:
            await session.rollback()
            raise

    await cache.set(key, {"ids": recent_ids}, settings.puzzle_cache_ttl_seconds)


def _build_candidate_pool(
    popular: Sequence[Media],
    user_lists: Optional[MediaListCollection],
    recent_ids: Optional[Sequence[int]] = None,
) -> List[Media]:
    recent_set = set(recent_ids or [])
    if not user_lists:
        return [media for media in popular if media.id not in recent_set] or list(popular)
    completed_ids: set[int] = set()
    watching_ids: set[int] = set()
    for media_list in user_lists.lists:
        status = (media_list.status or media_list.name or "").upper()
        for entry in media_list.entries:
            media_id = entry.media.id
            if status in {"COMPLETED", "REPEATING"}:
                completed_ids.add(media_id)
            if status in {"CURRENT", "REPEATING", "WATCHING"}:
                watching_ids.add(media_id)
    novelty_pool = [
        media
        for media in popular
        if media.id not in completed_ids and media.id not in watching_ids and media.id not in recent_set
    ]
    if novelty_pool:
        return novelty_pool
    non_completed = [media for media in popular if media.id not in completed_ids and media.id not in recent_set]
    fallback = non_completed or [media for media in popular if media.id not in recent_set]
    return fallback or list(popular)


def _select_media(seed: str, pool: Sequence[Media]) -> Media:
    digest = hashlib.sha256(seed.encode("utf-8")).hexdigest()
    index = int(digest[:8], 16) % max(1, len(pool))
    return pool[index]


def _choose_media_from_pool(
    base_seed: str,
    game_key: str,
    pool: Sequence[Media],
    excluded_ids: set[int],
    *,
    attempt: int = 0,
    attempted_ids: Optional[set[int]] = None,
) -> Media:
    if not pool:
        raise ValueError("Candidate pool is empty")

    filtered: List[Media] = [
        media
        for media in pool
        if media.id not in excluded_ids
        and (attempted_ids is None or media.id not in attempted_ids)
    ]
    if not filtered and attempted_ids:
        filtered = [media for media in pool if media.id not in attempted_ids]
    if not filtered:
        filtered = [media for media in pool if media.id not in excluded_ids]
    if not filtered:
        filtered = list(pool)

    seed = f"{base_seed}:{game_key}:{attempt}"
    return _select_media(seed, filtered)


def _puzzle_cache_key(day: date, user: Optional[UserContext], include_guess_opening: bool) -> str:
    suffix = f"user:{user.user_id}" if user else "anon"
    opening_flag = "oped:1" if include_guess_opening else "oped:0"
    return f"{PUZZLE_CACHE_PREFIX}:{day.isoformat()}:{suffix}:{opening_flag}"


async def _assemble_daily_puzzle(
    day: date,
    *,
    user: Optional[UserContext],
    include_guess_opening: bool,
    cache: CacheBackend,
) -> DailyPuzzleResponse:
    popular_pool = await _load_popular_pool(day, cache, settings)
    user_lists: Optional[MediaListCollection] = None
    recent_ids: List[int] = []

    if user:
        user_lists = await _fetch_user_lists(cache, user)
        recent_ids = await _get_recent_media(cache, user.user_id)

    pool = _build_candidate_pool(popular_pool, user_lists, recent_ids)
    base_seed = day.isoformat()
    if user:
        base_seed = f"{base_seed}:{user.user_id}"

    selected_ids: set[int] = set()
    recorded_ids: List[int] = []

    anidle_candidate = _choose_media_from_pool(base_seed, "anidle", pool, selected_ids)
    anidle_media = await _load_media_details(anidle_candidate.id, cache, settings)
    selected_ids.add(anidle_media.id)
    if anidle_media.id not in recorded_ids:
        recorded_ids.append(anidle_media.id)
    anidle_bundle = AnidlePuzzleBundle(
        mediaId=anidle_media.id,
        puzzle=_build_anidle(anidle_media),
        solution=_build_solution(anidle_media),
    )

    poster_candidate = _choose_media_from_pool(
        base_seed, "poster_zoomed", pool, selected_ids
    )
    poster_media = await _load_media_details(poster_candidate.id, cache, settings)
    selected_ids.add(poster_media.id)
    if poster_media.id not in recorded_ids:
        recorded_ids.append(poster_media.id)
    poster_bundle = PosterZoomPuzzleBundle(
        mediaId=poster_media.id,
        puzzle=_build_poster(poster_media),
        solution=_build_solution(poster_media),
    )

    synopsis_candidate = _choose_media_from_pool(
        base_seed, "redacted_synopsis", pool, selected_ids
    )
    synopsis_media = await _load_media_details(synopsis_candidate.id, cache, settings)
    selected_ids.add(synopsis_media.id)
    if synopsis_media.id not in recorded_ids:
        recorded_ids.append(synopsis_media.id)
    synopsis_bundle = RedactedSynopsisPuzzleBundle(
        mediaId=synopsis_media.id,
        puzzle=_build_synopsis(synopsis_media),
        solution=_build_solution(synopsis_media),
    )

    character_bundle: Optional[CharacterSilhouettePuzzleBundle] = None
    attempted_character_ids: set[int] = set()
    max_character_attempts = max(len(pool), 1)
    for attempt in range(max_character_attempts):
        candidate = _choose_media_from_pool(
            base_seed,
            "character_silhouette",
            pool,
            selected_ids,
            attempt=attempt,
            attempted_ids=attempted_character_ids,
        )
        character_media = await _load_media_details(candidate.id, cache, settings)
        attempted_character_ids.add(character_media.id)
        game = _build_character_silhouette(character_media)
        if not game:
            continue
        selected_ids.add(character_media.id)
        if character_media.id not in recorded_ids:
            recorded_ids.append(character_media.id)
        character_bundle = CharacterSilhouettePuzzleBundle(
            mediaId=character_media.id,
            puzzle=game,
            solution=_build_solution(character_media),
        )
        break

    if not character_bundle:
        for fallback_media in (anidle_media, poster_media, synopsis_media):
            game = _build_character_silhouette(fallback_media)
            if not game:
                continue
            selected_ids.add(fallback_media.id)
            if fallback_media.id not in recorded_ids:
                recorded_ids.append(fallback_media.id)
            character_bundle = CharacterSilhouettePuzzleBundle(
                mediaId=fallback_media.id,
                puzzle=game,
                solution=_build_solution(fallback_media),
            )
            break

    if not character_bundle:
        raise ValueError("Unable to build character silhouette puzzle")

    guess_bundle: Optional[GuessOpeningPuzzleBundle] = None
    if include_guess_opening:
        attempted_ids: set[int] = set()
        max_attempts = max(len(pool), 1)
        for attempt in range(max_attempts):
            if not any(media.id not in selected_ids for media in pool):
                if user is None:
                    break
            candidate = _choose_media_from_pool(
                base_seed,
                "guess_the_opening",
                pool,
                selected_ids,
                attempt=attempt,
                attempted_ids=attempted_ids,
            )
            opening_media = await _load_media_details(candidate.id, cache, settings)
            attempted_ids.add(opening_media.id)
            opening_game = await _build_guess_opening(opening_media, cache)
            if not opening_game:
                continue
            selected_ids.add(opening_media.id)
            recorded_ids.append(opening_media.id)
            guess_bundle = GuessOpeningPuzzleBundle(
                mediaId=opening_media.id,
                puzzle=opening_game,
                solution=_build_solution(opening_media),
            )
            break

    difficulty_hint: Optional[int] = None
    if user:
        preferences = await load_user_preferences(user.user_id)
        difficulty_hint = preferences.difficulty_level

    games = GamesPayload(
        anidle=anidle_bundle,
        poster_zoomed=poster_bundle,
        redacted_synopsis=synopsis_bundle,
        character_silhouette=character_bundle,
        guess_the_opening=guess_bundle,
        difficulty_level=difficulty_hint,
    )

    if user:
        for media_id in recorded_ids:
            await _record_recent_media(cache, user.user_id, media_id)

    guess_opening_enabled = bool(guess_bundle)

    return DailyPuzzleResponse(
        date=day,
        games=games,
        guess_the_opening_enabled=guess_opening_enabled,
    )


async def get_daily_puzzle(
    day: date,
    *,
    user: Optional[UserContext] = None,
    include_guess_opening: bool = False,
) -> DailyPuzzleResponse:
    cache = await _get_cache()
    cache_key = _puzzle_cache_key(day, user, include_guess_opening)

    async def creator() -> dict:
        puzzle = await _assemble_daily_puzzle(
            day,
            user=user,
            include_guess_opening=include_guess_opening,
            cache=cache,
        )
        return puzzle.model_dump(mode="json")

    payload = await cache.remember(cache_key, settings.puzzle_cache_ttl_seconds, creator)
    return DailyPuzzleResponse.model_validate(payload)<|MERGE_RESOLUTION|>--- conflicted
+++ resolved
@@ -6,10 +6,7 @@
 import html
 import io
 import logging
-<<<<<<< HEAD
 import math
-=======
->>>>>>> faaf3305
 import random
 import re
 from dataclasses import asdict, dataclass
@@ -315,7 +312,6 @@
     )
 
 
-<<<<<<< HEAD
 def _tokenize_synopsis(text: str) -> tuple[List[str], List[int]]:
     tokens: List[str] = []
     word_indices: List[int] = []
@@ -351,7 +347,6 @@
 
 
 def _redact_description(media: Media) -> tuple[str, List[RedactedSynopsisSegment], List[int], List[str]]:
-=======
 def _deserialize_cached_image(payload: Any) -> Optional[Tuple[bytes, str]]:
     if not isinstance(payload, dict):
         return None
@@ -458,7 +453,6 @@
 
 
 def _redact_description(media: Media) -> tuple[str, List[str]]:
->>>>>>> faaf3305
     if not media.description:
         return "", [], [], []
 
