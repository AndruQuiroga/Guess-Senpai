--- conflicted
+++ resolved
@@ -230,7 +230,6 @@
                     {game.tagline}
                   </p>
                 </div>
-<<<<<<< HEAD
                 <span
                   className={`relative z-10 mt-6 inline-flex items-center gap-2 text-sm font-semibold ${statusClasses}`}
                 >
@@ -241,7 +240,6 @@
                       className="h-4 w-4 transition-transform duration-200 group-hover:translate-x-1 group-focus-visible:translate-x-1"
                       viewBox="0 0 20 20"
                       fill="currentColor"
-=======
                 {showAvailabilityError ? (
                   <div className="relative z-10 mt-6 flex flex-wrap items-center gap-3">
                     <span className="inline-flex items-center gap-2 rounded-full border border-amber-400/40 bg-amber-400/15 px-3 py-1.5 text-sm font-medium text-amber-50">
@@ -252,7 +250,6 @@
                       onClick={handleAvailabilityRetry}
                       disabled={availabilityLoading}
                       className="inline-flex items-center justify-center rounded-2xl border border-amber-300/60 bg-amber-400/10 px-4 py-2 text-sm font-semibold text-amber-100 transition hover:border-amber-200/70 hover:text-amber-50 disabled:cursor-not-allowed disabled:opacity-60 focus-visible:outline focus-visible:outline-2 focus-visible:outline-offset-2 focus-visible:outline-amber-200/70"
->>>>>>> 2a0cb5b7
                     >
                       Retry
                     </button>
