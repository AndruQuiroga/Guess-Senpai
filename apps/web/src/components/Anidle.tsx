--- conflicted
+++ resolved
@@ -180,16 +180,13 @@
     }
     setErrorMessage(null);
     setHydrating(false);
-<<<<<<< HEAD
     setHydrationProgress({ completed: 0, total: 0 });
     hydratedGuessesKeyRef.current = null;
-    if (puzzleChanged) {
-      evaluationCacheRef.current.clear();
-=======
+    
     if (puzzleChanged || guessListChanged) {
       hydratedGuessesKeyRef.current = null;
->>>>>>> 35c39cf0
-    }
+    }
+    
     previousMediaIdRef.current = mediaId;
   }, [initialProgress, mediaId, payload.answer]);
 
